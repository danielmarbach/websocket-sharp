﻿#region License
/*
 * ServerSslAuthConfiguration.cs
 *
 * The MIT License
 *
 * Copyright (c) 2014 liryna
 * Copyright (c) 2014 sta.blockhead
 *
 * Permission is hereby granted, free of charge, to any person obtaining a copy
 * of this software and associated documentation files (the "Software"), to deal
 * in the Software without restriction, including without limitation the rights
 * to use, copy, modify, merge, publish, distribute, sublicense, and/or sell
 * copies of the Software, and to permit persons to whom the Software is
 * furnished to do so, subject to the following conditions:
 *
 * The above copyright notice and this permission notice shall be included in
 * all copies or substantial portions of the Software.
 *
 * THE SOFTWARE IS PROVIDED "AS IS", WITHOUT WARRANTY OF ANY KIND, EXPRESS OR
 * IMPLIED, INCLUDING BUT NOT LIMITED TO THE WARRANTIES OF MERCHANTABILITY,
 * FITNESS FOR A PARTICULAR PURPOSE AND NONINFRINGEMENT. IN NO EVENT SHALL THE
 * AUTHORS OR COPYRIGHT HOLDERS BE LIABLE FOR ANY CLAIM, DAMAGES OR OTHER
 * LIABILITY, WHETHER IN AN ACTION OF CONTRACT, TORT OR OTHERWISE, ARISING FROM,
 * OUT OF OR IN CONNECTION WITH THE SOFTWARE OR THE USE OR OTHER DEALINGS IN
 * THE SOFTWARE.
 */
#endregion

#region Authors
/*
 * Authors:
 * - Liryna <liryna.stark@gmail.com>
 */
#endregion

using System.Net.Security;
using System.Security.Authentication;
using System.Security.Cryptography.X509Certificates;

namespace WebSocketSharp.Net
{
<<<<<<< HEAD
	using System.Net.Security;
=======
  /// <summary>
  /// Stores the parameters used to configure a <see cref="SslStream"/> instance as a server.
  /// </summary>
  public class ServerSslAuthConfiguration
  {
    #region Private Fields

    private X509Certificate2                    _cert;
    private bool                                _checkCertRevocation;
    private bool                                _clientCertRequired;
    private RemoteCertificateValidationCallback _clientCertValidationCallback;
    private SslProtocols                        _enabledProtocols;

    #endregion

    #region Public Constructors
>>>>>>> e3e8fafa

	/// <summary>
	/// Stores the parameters used in configuring <see cref="System.Net.Security.SslStream"/>
	/// as a server.
	/// </summary>
	public class ServerSslAuthConfiguration
	{
		#region Public Constructors

<<<<<<< HEAD
		/// <summary>
		/// Initializes a new instance of the <see cref="ServerSslAuthConfiguration"/> class with
		/// the specified <paramref name="serverCertificate"/>.
		/// </summary>
		/// <param name="serverCertificate">
		/// A <see cref="X509Certificate2"/> that represents the certificate used to authenticate
		/// the server.
		/// </param>
		public ServerSslAuthConfiguration(X509Certificate2 serverCertificate)
			: this(serverCertificate, false, SslProtocols.Default, false)
		{
		}

		/// <summary>
		/// Initializes a new instance of the <see cref="ServerSslAuthConfiguration"/> class with
		/// the specified <paramref name="serverCertificate"/> and
		/// <paramref name="clientCertificateRequired"/>.
		/// </summary>
		/// <param name="serverCertificate">
		/// A <see cref="X509Certificate2"/> that represents the certificate used to authenticate
		/// the server.
		/// </param>
		/// <param name="clientCertificateRequired">
		/// <c>true</c> if the client must supply a certificate for authentication;
		/// otherwise, <c>false</c>.
		/// </param>
		public ServerSslAuthConfiguration(X509Certificate2 serverCertificate, bool clientCertificateRequired)
			: this(serverCertificate, clientCertificateRequired, SslProtocols.Default, false)
		{
		}

		/// <summary>
		/// Initializes a new instance of the <see cref="ServerSslAuthConfiguration"/> class with
		/// the specified <paramref name="serverCertificate"/>,
		/// <paramref name="clientCertificateRequired"/>, and <paramref name="enabledSslProtocols"/>.
		/// </summary>
		/// <param name="serverCertificate">
		/// A <see cref="X509Certificate2"/> that represents the certificate used to authenticate
		/// the server.
		/// </param>
		/// <param name="clientCertificateRequired">
		/// <c>true</c> if the client must supply a certificate for authentication;
		/// otherwise, <c>false</c>.
		/// </param>
		/// <param name="enabledSslProtocols">
		/// The <see cref="SslProtocols"/> enum value that represents the protocols used for
		/// authentication.
		/// </param>
		public ServerSslAuthConfiguration(
			X509Certificate2 serverCertificate,
			bool clientCertificateRequired,
			SslProtocols enabledSslProtocols)
			: this(serverCertificate, clientCertificateRequired, enabledSslProtocols, false)
		{
		}
=======
    /// <summary>
    /// Initializes a new instance of the <see cref="ServerSslAuthConfiguration"/> class with
    /// the specified <paramref name="serverCertificate"/>,
    /// <paramref name="clientCertificateRequired"/>, <paramref name="enabledSslProtocols"/>,
    /// and <paramref name="checkCertificateRevocation"/>.
    /// </summary>
    /// <param name="serverCertificate">
    /// A <see cref="X509Certificate2"/> that represents the certificate used to authenticate
    /// the server.
    /// </param>
    /// <param name="clientCertificateRequired">
    /// <c>true</c> if the client must supply a certificate for authentication;
    /// otherwise, <c>false</c>.
    /// </param>
    /// <param name="enabledSslProtocols">
    /// The <see cref="SslProtocols"/> enum value that represents the protocols used for
    /// authentication.
    /// </param>
    /// <param name="checkCertificateRevocation">
    /// <c>true</c> if the certificate revocation list is checked during authentication;
    /// otherwise, <c>false</c>.
    /// </param>
    public ServerSslAuthConfiguration (
      X509Certificate2 serverCertificate,
      bool clientCertificateRequired,
      SslProtocols enabledSslProtocols,
      bool checkCertificateRevocation)
    {
      _cert = serverCertificate;
      _clientCertRequired = clientCertificateRequired;
      _enabledProtocols = enabledSslProtocols;
      _checkCertRevocation = checkCertificateRevocation;
    }
>>>>>>> e3e8fafa

		/// <summary>
		/// Initializes a new instance of the <see cref="ServerSslAuthConfiguration"/> class with
		/// the specified <paramref name="serverCertificate"/>,
		/// <paramref name="clientCertificateRequired"/>, <paramref name="enabledSslProtocols"/>,
		/// and <paramref name="checkCertificateRevocation"/>.
		/// </summary>
		/// <param name="serverCertificate">
		/// A <see cref="X509Certificate2"/> that represents the certificate used to authenticate
		/// the server.
		/// </param>
		/// <param name="clientCertificateRequired">
		/// <c>true</c> if the client must supply a certificate for authentication;
		/// otherwise, <c>false</c>.
		/// </param>
		/// <param name="enabledSslProtocols">
		/// The <see cref="SslProtocols"/> enum value that represents the protocols used for
		/// authentication.
		/// </param>
		/// <param name="checkCertificateRevocation">
		/// <c>true</c> if the certificate revocation list is checked during authentication;
		/// otherwise, <c>false</c>.
		/// </param>
		public ServerSslAuthConfiguration(
			X509Certificate2 serverCertificate,
			bool clientCertificateRequired,
			SslProtocols enabledSslProtocols,
			bool checkCertificateRevocation)
		{
			ServerCertificate = serverCertificate;
			ClientCertificateRequired = clientCertificateRequired;
			EnabledSslProtocols = enabledSslProtocols;
			CheckCertificateRevocation = checkCertificateRevocation;
		}

		#endregion

<<<<<<< HEAD
		#region Public Properties

		/// <summary>
		/// Gets or sets a value indicating whether the certificate revocation list is checked
		/// during authentication.
		/// </summary>
		/// <value>
		/// <c>true</c> if the certificate revocation list is checked; otherwise, <c>false</c>.
		/// </value>
		public bool CheckCertificateRevocation { get; private set; }

		/// <summary>
		/// Gets or sets a value indicating whether the client must supply a certificate for
		/// authentication.
		/// </summary>
		/// <value>
		/// <c>true</c> if the client must supply a certificate; otherwise, <c>false</c>.
		/// </value>
		public bool ClientCertificateRequired { get; private set; }

		/// <summary>
		/// Gets or sets the SSL protocols used for authentication.
		/// </summary>
		/// <value>
		/// The <see cref="SslProtocols"/> enum value that represents the protocols used for
		/// authentication.
		/// </value>
		public SslProtocols EnabledSslProtocols { get; private set; }
=======
    /// <summary>
    /// Gets or sets a value indicating whether the certificate revocation list is checked
    /// during authentication.
    /// </summary>
    /// <value>
    /// <c>true</c> if the certificate revocation list is checked; otherwise, <c>false</c>.
    /// </value>
    public bool CheckCertificateRevocation {
      get {
        return _checkCertRevocation;
      }

      set {
        _checkCertRevocation = value;
      }
    }

    /// <summary>
    /// Gets or sets a value indicating whether the client must supply a certificate for
    /// authentication.
    /// </summary>
    /// <value>
    /// <c>true</c> if the client must supply a certificate; otherwise, <c>false</c>.
    /// </value>
    public bool ClientCertificateRequired {
      get {
        return _clientCertRequired;
      }

      set {
        _clientCertRequired = value;
      }
    }

    /// <summary>
    /// Gets or sets the callback used to validate the certificate supplied by the client.
    /// </summary>
    /// <remarks>
    /// If this callback returns <c>true</c>, the client certificate will be valid.
    /// </remarks>
    /// <value>
    /// A <see cref="RemoteCertificateValidationCallback"/> delegate that references the method
    /// used to validate the client certificate. The default value is a function that only returns
    /// <c>true</c>.
    /// </value>
    public RemoteCertificateValidationCallback ClientCertificateValidationCallback {
      get {
        return _clientCertValidationCallback ??
               (_clientCertValidationCallback =
                 (sender, certificate, chain, sslPolicyErrors) => true);
      }

      set {
        _clientCertValidationCallback = value;
      }
    }

    /// <summary>
    /// Gets or sets the SSL protocols used for authentication.
    /// </summary>
    /// <value>
    /// The <see cref="SslProtocols"/> enum value that represents the protocols used for
    /// authentication.
    /// </value>
    public SslProtocols EnabledSslProtocols {
      get {
        return _enabledProtocols;
      }

      set {
        _enabledProtocols = value;
      }
    }

    /// <summary>
    /// Gets or sets the certificate used to authenticate the server on the secure connection.
    /// </summary>
    /// <value>
    /// A <see cref="X509Certificate2"/> that represents the certificate used to authenticate
    /// the server.
    /// </value>
    public X509Certificate2 ServerCertificate {
      get {
        return _cert;
      }

      set {
        _cert = value;
      }
    }
>>>>>>> e3e8fafa

		/// <summary>
		/// Gets or sets the certificate used to authenticate the server on the secure connection.
		/// </summary>
		/// <value>
		/// A <see cref="X509Certificate2"/> that represents the certificate used to authenticate
		/// the server.
		/// </value>
		public X509Certificate2 ServerCertificate { get; set; }

		#endregion
	}
}<|MERGE_RESOLUTION|>--- conflicted
+++ resolved
@@ -40,14 +40,13 @@
 
 namespace WebSocketSharp.Net
 {
-<<<<<<< HEAD
 	using System.Net.Security;
-=======
-  /// <summary>
+
+	/// <summary>
   /// Stores the parameters used to configure a <see cref="SslStream"/> instance as a server.
-  /// </summary>
-  public class ServerSslAuthConfiguration
-  {
+	/// </summary>
+	public class ServerSslAuthConfiguration
+	{
     #region Private Fields
 
     private X509Certificate2                    _cert;
@@ -58,18 +57,8 @@
 
     #endregion
 
-    #region Public Constructors
->>>>>>> e3e8fafa
-
-	/// <summary>
-	/// Stores the parameters used in configuring <see cref="System.Net.Security.SslStream"/>
-	/// as a server.
-	/// </summary>
-	public class ServerSslAuthConfiguration
-	{
 		#region Public Constructors
 
-<<<<<<< HEAD
 		/// <summary>
 		/// Initializes a new instance of the <see cref="ServerSslAuthConfiguration"/> class with
 		/// the specified <paramref name="serverCertificate"/>.
@@ -125,41 +114,6 @@
 			: this(serverCertificate, clientCertificateRequired, enabledSslProtocols, false)
 		{
 		}
-=======
-    /// <summary>
-    /// Initializes a new instance of the <see cref="ServerSslAuthConfiguration"/> class with
-    /// the specified <paramref name="serverCertificate"/>,
-    /// <paramref name="clientCertificateRequired"/>, <paramref name="enabledSslProtocols"/>,
-    /// and <paramref name="checkCertificateRevocation"/>.
-    /// </summary>
-    /// <param name="serverCertificate">
-    /// A <see cref="X509Certificate2"/> that represents the certificate used to authenticate
-    /// the server.
-    /// </param>
-    /// <param name="clientCertificateRequired">
-    /// <c>true</c> if the client must supply a certificate for authentication;
-    /// otherwise, <c>false</c>.
-    /// </param>
-    /// <param name="enabledSslProtocols">
-    /// The <see cref="SslProtocols"/> enum value that represents the protocols used for
-    /// authentication.
-    /// </param>
-    /// <param name="checkCertificateRevocation">
-    /// <c>true</c> if the certificate revocation list is checked during authentication;
-    /// otherwise, <c>false</c>.
-    /// </param>
-    public ServerSslAuthConfiguration (
-      X509Certificate2 serverCertificate,
-      bool clientCertificateRequired,
-      SslProtocols enabledSslProtocols,
-      bool checkCertificateRevocation)
-    {
-      _cert = serverCertificate;
-      _clientCertRequired = clientCertificateRequired;
-      _enabledProtocols = enabledSslProtocols;
-      _checkCertRevocation = checkCertificateRevocation;
-    }
->>>>>>> e3e8fafa
 
 		/// <summary>
 		/// Initializes a new instance of the <see cref="ServerSslAuthConfiguration"/> class with
@@ -189,15 +143,14 @@
 			SslProtocols enabledSslProtocols,
 			bool checkCertificateRevocation)
 		{
-			ServerCertificate = serverCertificate;
-			ClientCertificateRequired = clientCertificateRequired;
-			EnabledSslProtocols = enabledSslProtocols;
-			CheckCertificateRevocation = checkCertificateRevocation;
+      _cert = serverCertificate;
+      _clientCertRequired = clientCertificateRequired;
+      _enabledProtocols = enabledSslProtocols;
+      _checkCertRevocation = checkCertificateRevocation;
 		}
 
 		#endregion
 
-<<<<<<< HEAD
 		#region Public Properties
 
 		/// <summary>
@@ -209,6 +162,11 @@
 		/// </value>
 		public bool CheckCertificateRevocation { get; private set; }
 
+      set {
+        _checkCertRevocation = value;
+      }
+    }
+
 		/// <summary>
 		/// Gets or sets a value indicating whether the client must supply a certificate for
 		/// authentication.
@@ -218,50 +176,12 @@
 		/// </value>
 		public bool ClientCertificateRequired { get; private set; }
 
-		/// <summary>
-		/// Gets or sets the SSL protocols used for authentication.
-		/// </summary>
-		/// <value>
-		/// The <see cref="SslProtocols"/> enum value that represents the protocols used for
-		/// authentication.
-		/// </value>
-		public SslProtocols EnabledSslProtocols { get; private set; }
-=======
-    /// <summary>
-    /// Gets or sets a value indicating whether the certificate revocation list is checked
-    /// during authentication.
-    /// </summary>
-    /// <value>
-    /// <c>true</c> if the certificate revocation list is checked; otherwise, <c>false</c>.
-    /// </value>
-    public bool CheckCertificateRevocation {
-      get {
-        return _checkCertRevocation;
-      }
-
-      set {
-        _checkCertRevocation = value;
-      }
-    }
-
-    /// <summary>
-    /// Gets or sets a value indicating whether the client must supply a certificate for
-    /// authentication.
-    /// </summary>
-    /// <value>
-    /// <c>true</c> if the client must supply a certificate; otherwise, <c>false</c>.
-    /// </value>
-    public bool ClientCertificateRequired {
-      get {
-        return _clientCertRequired;
-      }
-
       set {
         _clientCertRequired = value;
       }
     }
 
-    /// <summary>
+		/// <summary>
     /// Gets or sets the callback used to validate the certificate supplied by the client.
     /// </summary>
     /// <remarks>
@@ -285,29 +205,26 @@
     }
 
     /// <summary>
-    /// Gets or sets the SSL protocols used for authentication.
-    /// </summary>
-    /// <value>
-    /// The <see cref="SslProtocols"/> enum value that represents the protocols used for
-    /// authentication.
-    /// </value>
-    public SslProtocols EnabledSslProtocols {
-      get {
-        return _enabledProtocols;
-      }
+		/// Gets or sets the SSL protocols used for authentication.
+		/// </summary>
+		/// <value>
+		/// The <see cref="SslProtocols"/> enum value that represents the protocols used for
+		/// authentication.
+		/// </value>
+		public SslProtocols EnabledSslProtocols { get; private set; }
 
       set {
         _enabledProtocols = value;
       }
     }
 
-    /// <summary>
-    /// Gets or sets the certificate used to authenticate the server on the secure connection.
-    /// </summary>
-    /// <value>
-    /// A <see cref="X509Certificate2"/> that represents the certificate used to authenticate
-    /// the server.
-    /// </value>
+		/// <summary>
+		/// Gets or sets the certificate used to authenticate the server on the secure connection.
+		/// </summary>
+		/// <value>
+		/// A <see cref="X509Certificate2"/> that represents the certificate used to authenticate
+		/// the server.
+		/// </value>
     public X509Certificate2 ServerCertificate {
       get {
         return _cert;
@@ -317,16 +234,6 @@
         _cert = value;
       }
     }
->>>>>>> e3e8fafa
-
-		/// <summary>
-		/// Gets or sets the certificate used to authenticate the server on the secure connection.
-		/// </summary>
-		/// <value>
-		/// A <see cref="X509Certificate2"/> that represents the certificate used to authenticate
-		/// the server.
-		/// </value>
-		public X509Certificate2 ServerCertificate { get; set; }
 
 		#endregion
 	}
