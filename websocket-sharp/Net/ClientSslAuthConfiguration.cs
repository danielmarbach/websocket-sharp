--- conflicted
+++ resolved
@@ -34,86 +34,14 @@
  */
 #endregion
 
-<<<<<<< HEAD
 namespace WebSocketSharp.Net
 {
 	using System.Net.Security;
 	using System.Security.Authentication;
 	using System.Security.Cryptography.X509Certificates;
-=======
-using System.Net.Security;
-using System.Security.Authentication;
-using System.Security.Cryptography.X509Certificates;
-
-namespace WebSocketSharp.Net
-{
-  /// <summary>
-  /// Stores the parameters used to configure a <see cref="SslStream"/> instance as a client.
-  /// </summary>
-  public class ClientSslAuthConfiguration
-  {
-    #region Private Fields
-
-    private X509CertificateCollection           _certs;
-    private LocalCertificateSelectionCallback   _certSelectionCallback;
-    private bool                                _checkCertRevocation;
-    private SslProtocols                        _enabledProtocols;
-    private string                              _host;
-    private RemoteCertificateValidationCallback _serverCertValidationCallback;
-
-    #endregion
-
-    #region Public Constructors
-
-    /// <summary>
-    /// Initializes a new instance of the <see cref="ClientSslAuthConfiguration"/> class with
-    /// the specified <paramref name="targetHost"/>.
-    /// </summary>
-    /// <param name="targetHost">
-    /// A <see cref="string"/> that represents the name of the server that shares
-    /// a secure connection.
-    /// </param>
-    public ClientSslAuthConfiguration (string targetHost)
-      : this (targetHost, null, SslProtocols.Default, false)
-    {
-    }
-
-    /// <summary>
-    /// Initializes a new instance of the <see cref="ClientSslAuthConfiguration"/> class with
-    /// the specified <paramref name="targetHost"/>, <paramref name="clientCertificates"/>,
-    /// <paramref name="enabledSslProtocols"/>, and <paramref name="checkCertificateRevocation"/>.
-    /// </summary>
-    /// <param name="targetHost">
-    /// A <see cref="string"/> that represents the name of the server that shares
-    /// a secure connection.
-    /// </param>
-    /// <param name="clientCertificates">
-    /// A <see cref="X509CertificateCollection"/> that contains client certificates.
-    /// </param>
-    /// <param name="enabledSslProtocols">
-    /// The <see cref="SslProtocols"/> enum value that represents the protocols used for
-    /// authentication.
-    /// </param>
-    /// <param name="checkCertificateRevocation">
-    /// <c>true</c> if the certificate revocation list is checked during authentication;
-    /// otherwise, <c>false</c>.
-    /// </param>
-    public ClientSslAuthConfiguration (
-      string targetHost,
-      X509CertificateCollection clientCertificates,
-      SslProtocols enabledSslProtocols,
-      bool checkCertificateRevocation)
-    {
-      _host = targetHost;
-      _certs = clientCertificates;
-      _enabledProtocols = enabledSslProtocols;
-      _checkCertRevocation = checkCertificateRevocation;
-    }
->>>>>>> e3e8fafa
 
 	/// <summary>
-	/// Stores the parameters used in configuring <see cref="System.Net.Security.SslStream"/>
-	/// as a client.
+  /// Stores the parameters used to configure a <see cref="SslStream"/> instance as a client.
 	/// </summary>
 	public class ClientSslAuthConfiguration
 	{
@@ -125,6 +53,7 @@
 		/// <param name="checkCertificateRevocation"><c>true</c> if the certificate revocation list is checked during authentication; otherwise, <c>false.</c>.</param>
 		/// <param name="certificateValidationCallback">The <see cref="RemoteCertificateValidationCallback"/> for validating the remote certificate.</param>
 		public ClientSslAuthConfiguration(
+      string targetHost,
 			X509CertificateCollection clientCertificates,
 			SslProtocols enabledSslProtocols = SslProtocols.Default,
 			LocalCertificateSelectionCallback certificateSelection = null,
@@ -140,7 +69,6 @@
 
 		public RemoteCertificateValidationCallback CertificateValidationCallback { get; private set; }
 
-<<<<<<< HEAD
 		/// <summary>
 		/// Gets or sets a value indicating whether the certificate revocation list is checked
 		/// during authentication.
@@ -150,6 +78,11 @@
 		/// </value>
 		public bool CheckCertificateRevocation { get; private set; }
 
+      set {
+        _checkCertRevocation = value;
+      }
+    }
+
 		/// <summary>
 		/// Gets or sets the collection that contains client certificates.
 		/// </summary>
@@ -158,49 +91,12 @@
 		/// </value>
 		public X509CertificateCollection ClientCertificates { get; private set; }
 
-		/// <summary>
-		/// Gets or sets the SSL protocols used for authentication.
-		/// </summary>
-		/// <value>
-		/// The <see cref="SslProtocols"/> enum value that represents the protocols used for
-		/// authentication.
-		/// </value>
-		public SslProtocols EnabledSslProtocols { get; private set; }
-=======
-    /// <summary>
-    /// Gets or sets a value indicating whether the certificate revocation list is checked
-    /// during authentication.
-    /// </summary>
-    /// <value>
-    /// <c>true</c> if the certificate revocation list is checked; otherwise, <c>false</c>.
-    /// </value>
-    public bool CheckCertificateRevocation {
-      get {
-        return _checkCertRevocation;
-      }
-
-      set {
-        _checkCertRevocation = value;
-      }
-    }
-
-    /// <summary>
-    /// Gets or sets the collection that contains client certificates.
-    /// </summary>
-    /// <value>
-    /// A <see cref="X509CertificateCollection"/> that contains client certificates.
-    /// </value>
-    public X509CertificateCollection ClientCertificates {
-      get {
-        return _certs;
-      }
-
       set {
         _certs = value;
       }
     }
 
-    /// <summary>
+		/// <summary>
     /// Gets or sets the callback used to select a client certificate to supply to the server.
     /// </summary>
     /// <remarks>
@@ -225,62 +121,13 @@
     }
 
     /// <summary>
-    /// Gets or sets the SSL protocols used for authentication.
-    /// </summary>
-    /// <value>
-    /// The <see cref="SslProtocols"/> enum value that represents the protocols used for
-    /// authentication.
-    /// </value>
-    public SslProtocols EnabledSslProtocols {
-      get {
-        return _enabledProtocols;
-      }
-
-      set {
-        _enabledProtocols = value;
-      }
-    }
-
-    /// <summary>
-    /// Gets or sets the callback used to validate the certificate supplied by the server.
-    /// </summary>
-    /// <remarks>
-    /// If this callback returns <c>true</c>, the server certificate will be valid.
-    /// </remarks>
-    /// <value>
-    /// A <see cref="RemoteCertificateValidationCallback"/> delegate that references the method
-    /// used to validate the server certificate. The default value is a function that only returns
-    /// <c>true</c>.
-    /// </value>
-    public RemoteCertificateValidationCallback ServerCertificateValidationCallback {
-      get {
-        return _serverCertValidationCallback ??
-               (_serverCertValidationCallback =
-                 (sender, certificate, chain, sslPolicyErrors) => true);
-      }
-
-      set {
-        _serverCertValidationCallback = value;
-      }
-    }
-
-    /// <summary>
-    /// Gets or sets the name of the server that shares a secure connection.
-    /// </summary>
-    /// <value>
-    /// A <see cref="string"/> that represents the name of the server that shares
-    /// a secure connection.
-    /// </value>
-    public string TargetHost {
-      get {
-        return _host;
-      }
-
-      set {
-        _host = value;
-      }
-    }
->>>>>>> e3e8fafa
+		/// Gets or sets the SSL protocols used for authentication.
+		/// </summary>
+		/// <value>
+		/// The <see cref="SslProtocols"/> enum value that represents the protocols used for
+		/// authentication.
+		/// </value>
+		public SslProtocols EnabledSslProtocols { get; private set; }
 
 		public LocalCertificateSelectionCallback CertificateSelection { get; private set; }
 	}
