﻿<?xml version="1.0" encoding="utf-8"?>
<Project DefaultTargets="Build" ToolsVersion="12.0" xmlns="http://schemas.microsoft.com/developer/msbuild/2003">
  <PropertyGroup>
    <Configuration Condition=" '$(Configuration)' == '' ">Debug</Configuration>
    <Platform Condition=" '$(Platform)' == '' ">AnyCPU</Platform>
    <ProductVersion>9.0.21022</ProductVersion>
    <SchemaVersion>2.0</SchemaVersion>
    <ProjectGuid>{B357BAC7-529E-4D81-A0D2-71041B19C8DE}</ProjectGuid>
    <OutputType>Library</OutputType>
    <RootNamespace>WebSocketSharp</RootNamespace>
    <AssemblyName>WebSocketSharp</AssemblyName>
    <TargetFrameworkVersion>v4.5.2</TargetFrameworkVersion>
    <SignAssembly>true</SignAssembly>
    <AssemblyOriginatorKeyFile>..\websocket-sharp.snk</AssemblyOriginatorKeyFile>
    <FileUpgradeFlags>
    </FileUpgradeFlags>
    <UpgradeBackupLocation>
    </UpgradeBackupLocation>
    <OldToolsVersion>3.5</OldToolsVersion>
    <TargetFrameworkProfile />
  </PropertyGroup>
  <PropertyGroup Condition=" '$(Configuration)|$(Platform)' == 'Debug|AnyCPU' ">
    <DebugSymbols>true</DebugSymbols>
    <DebugType>full</DebugType>
    <Optimize>false</Optimize>
    <OutputPath>bin\Debug</OutputPath>
    <DefineConstants>DEBUG</DefineConstants>
    <ErrorReport>prompt</ErrorReport>
    <WarningLevel>4</WarningLevel>
    <ConsolePause>false</ConsolePause>
    <Prefer32Bit>false</Prefer32Bit>
  </PropertyGroup>
  <PropertyGroup Condition=" '$(Configuration)|$(Platform)' == 'Release|AnyCPU' ">
    <DebugType>pdbonly</DebugType>
    <Optimize>false</Optimize>
    <OutputPath>bin\Release</OutputPath>
    <ErrorReport>prompt</ErrorReport>
    <WarningLevel>4</WarningLevel>
    <ConsolePause>false</ConsolePause>
    <Prefer32Bit>false</Prefer32Bit>
    <DocumentationFile>$(OutputPath)\WebSocketSharp.xml</DocumentationFile>
  </PropertyGroup>
  <PropertyGroup Condition=" '$(Configuration)|$(Platform)' == 'Debug_Ubuntu|AnyCPU' ">
    <DebugSymbols>true</DebugSymbols>
    <DebugType>full</DebugType>
    <Optimize>false</Optimize>
    <OutputPath>bin\Debug_Ubuntu</OutputPath>
    <DefineConstants>DEBUG</DefineConstants>
    <ErrorReport>prompt</ErrorReport>
    <WarningLevel>4</WarningLevel>
    <ConsolePause>false</ConsolePause>
    <Prefer32Bit>false</Prefer32Bit>
  </PropertyGroup>
  <PropertyGroup Condition=" '$(Configuration)|$(Platform)' == 'Release_Ubuntu|AnyCPU' ">
    <DebugType>none</DebugType>
    <Optimize>false</Optimize>
    <OutputPath>bin\Release_Ubuntu</OutputPath>
    <ErrorReport>prompt</ErrorReport>
    <WarningLevel>4</WarningLevel>
    <ConsolePause>false</ConsolePause>
    <GenerateDocumentation>true</GenerateDocumentation>
    <CustomCommands>
      <CustomCommands>
        <Command type="AfterBuild" command="doc/doc.sh" workingdir="doc/" externalConsole="true" />
      </CustomCommands>
    </CustomCommands>
    <Prefer32Bit>false</Prefer32Bit>
  </PropertyGroup>
  <ItemGroup>
    <Reference Include="System" />
    <Reference Include="System.Core" />
  </ItemGroup>
  <ItemGroup>
    <Compile Include="Properties\AssemblyInfo.cs" />
    <Compile Include="Ext.cs" />
    <Compile Include="FragmentedMessage.cs" />
    <Compile Include="MessageEventArgs.cs" />
    <Compile Include="CloseEventArgs.cs" />
    <Compile Include="ByteOrder.cs" />
    <Compile Include="ErrorEventArgs.cs" />
<<<<<<< HEAD
    <Compile Include="StreamReadInfo.cs" />
=======
    <Compile Include="Net\ClientSslAuthConfiguration.cs" />
    <Compile Include="Net\ServerSslAuthConfiguration.cs" />
>>>>>>> cfd833f7
    <Compile Include="WebSocket.cs" />
    <Compile Include="Server\WebSocketServer.cs" />
    <Compile Include="Net\AuthenticationSchemes.cs" />
    <Compile Include="Net\ChunkStream.cs" />
    <Compile Include="Net\Cookie.cs" />
    <Compile Include="Net\CookieCollection.cs" />
    <Compile Include="Net\CookieException.cs" />
    <Compile Include="Net\EndPointListener.cs" />
    <Compile Include="Net\EndPointManager.cs" />
    <Compile Include="Net\HttpConnection.cs" />
    <Compile Include="Net\HttpListener.cs" />
    <Compile Include="Net\HttpListenerContext.cs" />
    <Compile Include="Net\HttpListenerException.cs" />
    <Compile Include="Net\HttpListenerPrefixCollection.cs" />
    <Compile Include="Net\HttpListenerRequest.cs" />
    <Compile Include="Net\HttpListenerResponse.cs" />
    <Compile Include="Net\HttpStreamAsyncResult.cs" />
    <Compile Include="Net\HttpUtility.cs" />
    <Compile Include="Net\ListenerAsyncResult.cs" />
    <Compile Include="Net\RequestStream.cs" />
    <Compile Include="Net\ResponseStream.cs" />
    <Compile Include="Net\WebHeaderCollection.cs" />
    <Compile Include="Net\HttpVersion.cs" />
    <Compile Include="Net\HttpStatusCode.cs" />
    <Compile Include="Server\WebSocketServiceHost.cs" />
    <Compile Include="CloseStatusCode.cs" />
    <Compile Include="Fin.cs" />
    <Compile Include="Mask.cs" />
    <Compile Include="Opcode.cs" />
    <Compile Include="PayloadData.cs" />
    <Compile Include="Rsv.cs" />
    <Compile Include="Net\WebSockets\HttpListenerWebSocketContext.cs" />
    <Compile Include="Net\WebSockets\TcpListenerWebSocketContext.cs" />
    <Compile Include="Net\WebSockets\WebSocketContext.cs" />
    <Compile Include="Net\HttpHeaderType.cs" />
    <Compile Include="Net\HttpHeaderInfo.cs" />
    <Compile Include="CompressionMethod.cs" />
    <Compile Include="WebSocketException.cs" />
    <Compile Include="WebSocketFrameHeader.cs" />
    <Compile Include="WebSocketMessage.cs" />
    <Compile Include="WebSocketState.cs" />
    <Compile Include="Server\IWebSocketSession.cs" />
    <Compile Include="Server\WebSocketSessionManager.cs" />
    <Compile Include="Server\ServerState.cs" />
    <Compile Include="Net\HttpBasicIdentity.cs" />
    <Compile Include="Net\HttpDigestIdentity.cs" />
    <Compile Include="Net\NetworkCredential.cs" />
    <Compile Include="Server\WebSocketServiceManager.cs" />
    <Compile Include="Net\InputState.cs" />
    <Compile Include="Net\LineState.cs" />
    <Compile Include="Net\ReadBufferState.cs" />
    <Compile Include="Net\Chunk.cs" />
    <Compile Include="Net\InputChunkState.cs" />
    <Compile Include="Net\ChunkedRequestStream.cs" />
    <Compile Include="Net\QueryStringCollection.cs" />
    <Compile Include="WebSocketFrame.cs" />
    <Compile Include="Net\AuthenticationChallenge.cs" />
    <Compile Include="Net\AuthenticationResponse.cs" />
    <Compile Include="Net\AuthenticationBase.cs" />
    <Compile Include="HttpBase.cs" />
    <Compile Include="HttpRequest.cs" />
    <Compile Include="HttpResponse.cs" />
    <Compile Include="Server\WebSocketBehavior.cs" />
    <Compile Include="Net\HttpListenerPrefix.cs" />
    <Compile Include="WebSocketDataStream.cs" />
    <Compile Include="WebSocketStreamReader.cs" />
  </ItemGroup>
  <Import Project="$(MSBuildBinPath)\Microsoft.CSharp.targets" />
  <ItemGroup>
    <None Include="Settings.StyleCop" />
  </ItemGroup>
</Project><|MERGE_RESOLUTION|>--- conflicted
+++ resolved
@@ -78,12 +78,9 @@
     <Compile Include="CloseEventArgs.cs" />
     <Compile Include="ByteOrder.cs" />
     <Compile Include="ErrorEventArgs.cs" />
-<<<<<<< HEAD
-    <Compile Include="StreamReadInfo.cs" />
-=======
     <Compile Include="Net\ClientSslAuthConfiguration.cs" />
     <Compile Include="Net\ServerSslAuthConfiguration.cs" />
->>>>>>> cfd833f7
+    <Compile Include="StreamReadInfo.cs" />
     <Compile Include="WebSocket.cs" />
     <Compile Include="Server\WebSocketServer.cs" />
     <Compile Include="Net\AuthenticationSchemes.cs" />
