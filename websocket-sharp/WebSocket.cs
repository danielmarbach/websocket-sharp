--- conflicted
+++ resolved
@@ -68,7 +68,6 @@
 	/// </remarks>
 	public class WebSocket : IDisposable
 	{
-<<<<<<< HEAD
 		internal const int FragmentLength = 10232; // Max value is int.MaxValue - 14.
 
 		private const string GuidId = "258EAFA5-E914-47DA-95CA-C5AB0DC85B11";
@@ -78,16 +77,7 @@
 		private readonly bool _secure;
 		private readonly bool _client;
 		private readonly string[] _protocols;
-=======
-		internal const int FragmentLength = 1016; // Max value is Int32.MaxValue - 14.
-		private const string SocketGuid = "258EAFA5-E914-47DA-95CA-C5AB0DC85B11";
-		private const string SocketVersion = "13";
-		private readonly bool _secure;
-		private readonly Uri _uri;
-		private readonly bool _client;
-		private readonly string[] _protocols;
 		private readonly ClientSslAuthConfiguration _sslConfig;
->>>>>>> cfd833f7
 		private AuthenticationChallenge _authChallenge;
 		private string _base64Key;
 		private LocalCertificateSelectionCallback _certSelectionCallback;
@@ -113,10 +103,7 @@
 		private AutoResetEvent _receivePong;
 		private Stream _stream;
 		private TcpClient _tcpClient;
-<<<<<<< HEAD
-=======
 		private TimeSpan _waitTime;
->>>>>>> cfd833f7
 
 		/// <summary>
 		/// Initializes a new instance of the <see cref="WebSocket"/> class with
@@ -276,9 +263,9 @@
 			}
 
 			set
-			{
+		{
 				lock (_forConn)
-				{
+			{
 					var msg = CheckIfAvailable(false, false);
 					if (msg != null)
 					{
@@ -287,12 +274,12 @@
 						  null);
 
 						return;
-					}
+			}
 
 					_certSelectionCallback = value;
-				}
-			}
-		}
+			}
+		}
+			}
 
 		/// <summary>
 		/// Gets or sets the compression method used to compress the message on the WebSocket
@@ -678,7 +665,7 @@
 				error("An error has occurred in closing the connection.", null);
 
 				return;
-			}
+		}
 
 			var send = _readyState == WebSocketState.Open && !code.IsReserved();
 			close(new CloseEventArgs(code), send, send);
@@ -700,7 +687,7 @@
 				error("An error has occurred in closing the connection.", null);
 
 				return;
-			}
+		}
 
 			var send = _readyState == WebSocketState.Open && !code.IsReserved();
 			close(new CloseEventArgs(code), send, send);
@@ -818,7 +805,7 @@
 				error("An error has occurred in closing the connection.", null);
 
 				return;
-			}
+		}
 
 			var send = _readyState == WebSocketState.Open && !code.IsReserved();
 			closeAsync(new CloseEventArgs(code), send, send);
@@ -843,7 +830,7 @@
 				error("An error has occurred in closing the connection.", null);
 
 				return;
-			}
+		}
 
 			var send = _readyState == WebSocketState.Open && !code.IsReserved();
 			closeAsync(new CloseEventArgs(code), send, send);
@@ -940,7 +927,7 @@
 
 			if (connect())
 				Open();
-		}
+			}
 
 		/// <summary>
 		/// Establishes a WebSocket connection asynchronously.
@@ -1053,11 +1040,7 @@
 				return;
 			}
 
-<<<<<<< HEAD
 			InnerSend(Opcode.Binary, stream);
-=======
-			send(Opcode.Binary, file.OpenRead());
->>>>>>> cfd833f7
 		}
 
 		/// <summary>
@@ -1116,16 +1099,7 @@
 		/// <param name="stream">
 		/// A <see cref="FileInfo"/> that represents the file to send.
 		/// </param>
-<<<<<<< HEAD
 		public Task<bool> SendAsync(Stream stream)
-=======
-		/// <param name="completed">
-		/// An <c>Action&lt;bool&gt;</c> delegate that references the method(s) called when
-		/// the send is complete. A <see cref="bool"/> passed to this delegate is <c>true</c>
-		/// if the send is complete successfully.
-		/// </param>
-		public Task<bool> SendAsync(FileInfo file)
->>>>>>> cfd833f7
 		{
 			if (stream == null)
 			{
@@ -1140,11 +1114,7 @@
 				return Task.FromResult(false);
 			}
 
-<<<<<<< HEAD
 			return InnerSendAsync(Opcode.Binary, stream);
-=======
-			return sendAsync(Opcode.Binary, file.OpenRead());
->>>>>>> cfd833f7
 		}
 
 		/// <summary>
@@ -1195,17 +1165,17 @@
 				return false;
 			}
 
-			var data = await stream.ReadBytesAsync(length);
-			var len = data.Length;
-			if (len == 0)
-			{
+				var data = await stream.ReadBytesAsync(length);
+				var len = data.Length;
+				if (len == 0)
+				{
 				error("An error has occurred in sending the data.", null);
 
-				return false;
-			}
+					return false;
+				}
 
 			return await sendAsync(Opcode.Binary, new MemoryStream(data));
-		}
+			}
 
 		/// <summary>
 		/// Sets an HTTP <paramref name="cookie"/> to send with the WebSocket connection request
@@ -1230,8 +1200,8 @@
 
 				lock (_cookies.SyncRoot)
 					_cookies.SetOrRemove(cookie);
-			}
-		}
+				}
+			}
 
 		/// <summary>
 		/// Sets a pair of <paramref name="username"/> and <paramref name="password"/> for
@@ -1396,8 +1366,8 @@
 
 			_readyState = WebSocketState.Closed;
 
-			OnClose.Emit(this, e);
-		}
+				OnClose.Emit(this, e);
+			}
 
 		// As server
 		internal void InnerConnectAsServer()
@@ -1464,43 +1434,43 @@
 						return;
 					}
 
-					byte[] cached;
+						byte[] cached;
+						if (!cache.TryGetValue(_compression, out cached))
+						{
+							cached = new WebSocketFrame(
+							  Fin.Final,
+							  opcode,
+							  data.Compress(_compression),
+							  _compression != CompressionMethod.None,
+							  false)
+							  .ToByteArray();
+
+							cache.Add(_compression, cached);
+						}
+
+					sendBytes(cached);
+					}
+					}
+				}
+
+		// As server, used to broadcast
+		internal void Send(Opcode opcode, Stream stream, Dictionary<CompressionMethod, Stream> cache)
+		{
+			lock (_forSend)
+			{
+					Stream cached;
 					if (!cache.TryGetValue(_compression, out cached))
 					{
-						cached = new WebSocketFrame(
-						  Fin.Final,
-						  opcode,
-						  data.Compress(_compression),
-						  _compression != CompressionMethod.None,
-						  false)
-						  .ToByteArray();
-
+						cached = stream.Compress(_compression);
 						cache.Add(_compression, cached);
 					}
-
-					sendBytes(cached);
-				}
-			}
-		}
-
-		// As server, used to broadcast
-		internal void Send(Opcode opcode, Stream stream, Dictionary<CompressionMethod, Stream> cache)
-		{
-			lock (_forSend)
-			{
-				Stream cached;
-				if (!cache.TryGetValue(_compression, out cached))
-				{
-					cached = stream.Compress(_compression);
-					cache.Add(_compression, cached);
-				}
-				else
-				{
-					cached.Position = 0;
-				}
+					else
+					{
+						cached.Position = 0;
+					}
 
 				send(opcode, cached, _compression != CompressionMethod.None);
-			}
+				}
 		}
 
 		//// As server
@@ -1522,7 +1492,7 @@
 
 		// As server
 		internal void Close(CloseEventArgs e, byte[] frameAsBytes, TimeSpan timeout)
-		{
+				{
 			lock (_forConn)
 			{
 				if (_readyState == WebSocketState.Closing || _readyState == WebSocketState.Closed)
@@ -1662,17 +1632,7 @@
 				_readyState = WebSocketState.Closing;
 			}
 
-<<<<<<< HEAD
-			var e = new CloseEventArgs(payload);
-			e.WasClean =
-			  _client
-			  ? CloseHandshake(send ? WebSocketFrame.CreateCloseFrame(payload, true).ToByteArray() : null, TimeSpan.FromMilliseconds(wait ? 5000 : 0), this.CloseClientResources)
-			  : CloseHandshake(send ? WebSocketFrame.CreateCloseFrame(payload, false).ToByteArray() : null, TimeSpan.FromMilliseconds(wait ? 1000 : 0), this.CloseServerResources);
-
-			e.WasClean = CloseHandshake(
-=======
 			e.WasClean = closeHandshake(
->>>>>>> cfd833f7
 			  send ? WebSocketFrame.CreateCloseFrame(e.PayloadData, _client).ToByteArray() : null,
 			  wait ? _waitTime : TimeSpan.Zero,
 			  _client ? (Action)releaseClientResources : releaseServerResources);
@@ -1718,9 +1678,6 @@
 			return res;
 		}
 
-<<<<<<< HEAD
-		private bool InnerConnect()
-=======
 		private bool concatenateFragmentsInto(Stream destination)
 		{
 			while (true)
@@ -1730,60 +1687,13 @@
 				if (msg != null)
 					return processUnsupportedFrame(frame, CloseStatusCode.ProtocolError, msg);
 
-				frame.Unmask();
-				if (frame.IsFinal)
-				{
-					/* FINAL */
-
-					// CONT
-					if (frame.IsContinuation)
-					{
-						destination.WriteBytes(frame.PayloadData.ApplicationData);
-						break;
-					}
-
-					// PING
-					if (frame.IsPing)
-					{
-						processPingFrame(frame);
-						continue;
-					}
-
-					// PONG
-					if (frame.IsPong)
-					{
-						processPongFrame(frame);
-						continue;
-					}
-
-					// CLOSE
-					if (frame.IsClose)
-						return processCloseFrame(frame);
-				}
-				else
-				{
-					/* MORE */
-
-					// CONT
-					if (frame.IsContinuation)
-					{
-						destination.WriteBytes(frame.PayloadData.ApplicationData);
-						continue;
-					}
-				}
-
-				// ?
-				return processUnsupportedFrame(
-				  frame,
-				  CloseStatusCode.IncorrectData,
-				  "An incorrect data has been received while receiving the fragmented data.");
-			}
-
-			return true;
+			_closeContext();
+			_closeContext = null;
+			_stream = null;
+			_context = null;
 		}
 
 		private bool connect()
->>>>>>> cfd833f7
 		{
 			lock (_forConn)
 			{
@@ -1895,17 +1805,6 @@
 			return res;
 		}
 
-<<<<<<< HEAD
-=======
-		private MessageEventArgs dequeueFromMessageEventQueue()
-		{
-			lock (_forMessageEventQueue)
-				return _messageEventQueue.Count > 0
-					   ? _messageEventQueue.Dequeue()
-					   : null;
-		}
-
->>>>>>> cfd833f7
 		// As client
 		private bool doHandshake()
 		{
@@ -1928,20 +1827,10 @@
 			return true;
 		}
 
-<<<<<<< HEAD
-		private void Error(string message, Exception exception = null)
-=======
-		private void enqueueToMessageEventQueue(MessageEventArgs e)
-		{
-			lock (_forMessageEventQueue)
-				_messageEventQueue.Enqueue(e);
-		}
-
 		private void error(string message, Exception exception)
->>>>>>> cfd833f7
-		{
-			OnError.Emit(this, new ErrorEventArgs(message, exception));
-		}
+		{
+				OnError.Emit(this, new ErrorEventArgs(message, exception));
+			}
 
 		private void init()
 		{
@@ -1977,30 +1866,10 @@
 			}
 		}
 
-<<<<<<< HEAD
 		private void ProcessCloseFrame(WebSocketMessage message)
 		{
 			var payload = message.RawData.ToByteArray();
 			InnerClose(new PayloadData(payload), !payload.IncludesReservedCloseStatusCode(), false);
-=======
-		private bool processCloseFrame(WebSocketFrame frame)
-		{
-			var payload = frame.PayloadData;
-			close(new CloseEventArgs(payload), !payload.IncludesReservedCloseStatusCode, false);
-
-			return false;
-		}
-
-		private bool processDataFrame(WebSocketFrame frame)
-		{
-			enqueueToMessageEventQueue(
-			  frame.IsCompressed
-			  ? new MessageEventArgs(
-				  frame.Opcode, frame.PayloadData.ApplicationData.Decompress(_compression))
-			  : new MessageEventArgs(frame));
-
-			return true;
->>>>>>> cfd833f7
 		}
 
 		private void ProcessException(Exception exception, string message)
@@ -2020,65 +1889,19 @@
 				Close(HttpStatusCode.BadRequest);
 				return;
 			}
-<<<<<<< HEAD
 			else
 			{
 				InnerClose(code, reason ?? code.GetMessage(), false);
 			}
-		}
 
 		private void ProcessPingFrame(WebSocketMessage message)
-=======
-
-			close(new CloseEventArgs(code, reason ?? code.GetMessage()), !code.IsReserved(), false);
-		}
-
-		private bool processFragmentedFrame(WebSocketFrame frame)
-		{
-			// Must process first fragment.
-			return frame.IsContinuation || processFragments(frame);
-		}
-
-		private bool processFragments(WebSocketFrame first)
-		{
-			using (var buff = new MemoryStream())
-			{
-				buff.WriteBytes(first.PayloadData.ApplicationData);
-				if (!concatenateFragmentsInto(buff))
-					return false;
-
-				byte[] data;
-				if (_compression != CompressionMethod.None)
-				{
-					data = buff.DecompressToArray(_compression);
-				}
-				else
-				{
-					buff.Close();
-					data = buff.ToArray();
-				}
-
-				enqueueToMessageEventQueue(new MessageEventArgs(first.Opcode, data));
-				return true;
-			}
-		}
-
-		private bool processPingFrame(WebSocketFrame frame)
->>>>>>> cfd833f7
 		{
 			send(new WebSocketFrame(Opcode.Pong, frame.PayloadData, _client).ToByteArray());
 
-<<<<<<< HEAD
 			InnerSend(WebSocketFrame.CreatePongFrame(message.RawData.ToByteArray(), mask == Mask.Mask).ToByteArray());
 		}
 
 		private void ProcessPongFrame()
-=======
-			return true;
-		}
-
-		private bool processPongFrame(WebSocketFrame frame)
->>>>>>> cfd833f7
 		{
 			_receivePong.Set();
 		}
@@ -2134,16 +1957,9 @@
 			}
 		}
 
-<<<<<<< HEAD
 		private void ProcessUnsupportedFrame(CloseStatusCode code, string reason)
 		{
 			ProcessException(new WebSocketException(code, reason), null);
-=======
-		private bool processUnsupportedFrame(WebSocketFrame frame, CloseStatusCode code, string reason)
-		{
-			ProcessException(new WebSocketException(code, reason), null);
-
-			return false;
 		}
 
 		// As client
@@ -2156,7 +1972,7 @@
 			}
 
 			if (_tcpClient != null)
-			{
+		{
 				_tcpClient.Close();
 				_tcpClient = null;
 			}
@@ -2172,7 +1988,6 @@
 			_closeContext = null;
 			_stream = null;
 			_context = null;
->>>>>>> cfd833f7
 		}
 
 		private bool send(byte[] frameAsBytes)
@@ -2205,13 +2020,9 @@
 
 					sent = send(opcode, stream, compressed);
 					if (!sent)
-<<<<<<< HEAD
 					{
 						Error("Sending a data has been interrupted.");
 					}
-=======
-						error("Sending the data has been interrupted.", null);
->>>>>>> cfd833f7
 				}
 				catch (Exception ex)
 				{
@@ -2231,7 +2042,6 @@
 
 		private bool send(Opcode opcode, Stream stream, bool compressed)
 		{
-<<<<<<< HEAD
 			int bytesRead;
 			do
 			{
@@ -2243,42 +2053,6 @@
 
 				if (!InnerSend(finalCode, opcode, mask, data, compressed))
 				{
-=======
-			var len = stream.Length;
-
-			/* Not fragmented */
-
-			if (len == 0)
-				return send(Fin.Final, opcode, new byte[0], compressed);
-
-			var quo = len / FragmentLength;
-			var rem = (int)(len % FragmentLength);
-
-			byte[] buff = null;
-			if (quo == 0)
-			{
-				buff = new byte[rem];
-				return stream.Read(buff, 0, rem) == rem &&
-					   send(Fin.Final, opcode, buff, compressed);
-			}
-
-			buff = new byte[FragmentLength];
-			if (quo == 1 && rem == 0)
-				return stream.Read(buff, 0, FragmentLength) == FragmentLength &&
-					   send(Fin.Final, opcode, buff, compressed);
-
-			/* Send fragmented */
-
-			// Begin
-			if (stream.Read(buff, 0, FragmentLength) != FragmentLength ||
-				!send(Fin.More, opcode, buff, compressed))
-				return false;
-
-			var n = rem == 0 ? quo - 2 : quo - 1;
-			for (long i = 0; i < n; i++)
-				if (stream.Read(buff, 0, FragmentLength) != FragmentLength ||
-					!send(Fin.More, Opcode.Cont, buff, compressed))
->>>>>>> cfd833f7
 					return false;
 				}
 
@@ -2286,12 +2060,7 @@
 			}
 			while (bytesRead == FragmentLength);
 
-<<<<<<< HEAD
 			return true;
-=======
-			return stream.Read(buff, 0, rem) == rem &&
-				   send(Fin.Final, Opcode.Cont, buff, compressed);
->>>>>>> cfd833f7
 		}
 
 		private bool send(Fin fin, Opcode opcode, byte[] data, bool compressed)
@@ -2405,27 +2174,15 @@
 		{
 			if (_proxyUri != null)
 			{
-<<<<<<< HEAD
-				var res = SendProxyConnectRequest();
-				if (res.IsProxyAuthenticationRequired)
-				{
-					throw new WebSocketException("Proxy authentication is required.");
-				}
-
-				if (res.StatusCode[0] != '2')
-				{
-					throw new WebSocketException("The proxy has failed a connection to the requested host and port.");
-				}
-=======
 				_tcpClient = new TcpClient(_proxyUri.DnsSafeHost, _proxyUri.Port);
-				_stream = _tcpClient.GetStream();
+			_stream = _tcpClient.GetStream();
 				sendProxyConnectRequest();
 			}
 			else
 			{
 				_tcpClient = new TcpClient(_uri.DnsSafeHost, _uri.Port);
 				_stream = _tcpClient.GetStream();
->>>>>>> cfd833f7
+				}
 			}
 
 			if (_secure)
@@ -2438,7 +2195,7 @@
 
 				if (_sslConfig == null)
 				{
-					sslStream.AuthenticateAsClient(_uri.DnsSafeHost);
+				sslStream.AuthenticateAsClient(_uri.DnsSafeHost);
 				}
 				else
 				{
@@ -2455,43 +2212,13 @@
 
 		private Task StartReceiving()
 		{
-<<<<<<< HEAD
 			return Task.Run(
 				() =>
-=======
-			if (_messageEventQueue.Count > 0)
-			{
-				_messageEventQueue.Clear();
-			}
-
-			while (true)
-			{
-				var frame = await WebSocketFrame.ReadAsync(_stream, _client);
-
-				if (processReceivedFrame(frame) && _readyState != WebSocketState.Closed)
->>>>>>> cfd833f7
 				{
 					var reader = new WebSocketStreamReader(_stream);
 					foreach (var message in reader.Read())
 					{
-<<<<<<< HEAD
 						switch (message.Opcode)
-=======
-						return;
-					}
-
-					lock (_forEvent)
-					{
-						try
-						{
-							var e = dequeueFromMessageEventQueue();
-							if (e != null && _readyState == WebSocketState.Open)
-							{
-								OnMessage.Emit(this, e);
-							}
-						}
-						catch (Exception ex)
->>>>>>> cfd833f7
 						{
 							case Opcode.Cont:
 								break;
@@ -2516,12 +2243,7 @@
 				});
 		}
 
-<<<<<<< HEAD
-		private bool ValidateSecWebSocketAcceptHeader(string value)
-=======
-		// As client
 		private bool validateSecWebSocketAcceptHeader(string value)
->>>>>>> cfd833f7
 		{
 			return value != null && value == CreateResponseKey(_base64Key);
 		}
@@ -2589,5 +2311,5 @@
 		{
 			return value == null || value == SocketVersion;
 		}
-	}
+			}
 }